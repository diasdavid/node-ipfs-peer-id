{
<<<<<<< HEAD
    "extends": "aegir/src/config/tsconfig.aegir.json",
    "compilerOptions": {
        "outDir": "dist",
        "baseUrl": "./",
        "paths": {
            "*": [
                "./types/*"
            ]
        }
    },
    "include": [
        "types",
        "test",
        "src"
    ],
    "exclude": [
        "src/proto.js" // generated file
    ]
=======
  "extends": "aegir/src/config/tsconfig.aegir.json",
  "compilerOptions": {
    "outDir": "dist"
  },
  "include": [
    "./test/**/*.js"
  ],
  "exclude": [
    "src/proto.js" // generated file
  ]
>>>>>>> 1788ac5d
}<|MERGE_RESOLUTION|>--- conflicted
+++ resolved
@@ -1,24 +1,4 @@
 {
-<<<<<<< HEAD
-    "extends": "aegir/src/config/tsconfig.aegir.json",
-    "compilerOptions": {
-        "outDir": "dist",
-        "baseUrl": "./",
-        "paths": {
-            "*": [
-                "./types/*"
-            ]
-        }
-    },
-    "include": [
-        "types",
-        "test",
-        "src"
-    ],
-    "exclude": [
-        "src/proto.js" // generated file
-    ]
-=======
   "extends": "aegir/src/config/tsconfig.aegir.json",
   "compilerOptions": {
     "outDir": "dist"
@@ -29,5 +9,4 @@
   "exclude": [
     "src/proto.js" // generated file
   ]
->>>>>>> 1788ac5d
 }