{
  "name": "peer-id",
  "version": "0.15.4",
  "description": "IPFS Peer Id implementation in Node.js",
  "leadMaintainer": "Vasco Santos <santos.vasco10@gmail.com>",
  "main": "src/index.js",
  "types": "src/index.d.ts",
  "scripts": {
    "lint": "aegir lint",
    "prepare": "npm run build --types false",
    "build": "npm run build:proto && npm run build:proto-types && aegir build --types false",
    "build:proto": "pbjs -t static-module -w commonjs -r libp2p-peer-id --force-number --no-verify --no-delimited --no-create --no-beautify --no-defaults --lint eslint-disable -o src/proto.js ./src/proto.proto",
    "build:proto-types": "pbts -o src/proto.d.ts src/proto.js",
    "test": "aegir test",
    "test:node": "aegir test -t node",
    "test:browser": "aegir test -t browser -t webworker",
    "test:types": "npx tsc",
    "release": "aegir release --no-types",
    "release-minor": "aegir release --type minor",
    "release-major": "aegir release --type major",
    "coverage": "aegir coverage",
    "size": "aegir build -b"
  },
  "files": [
    "src",
    "dist"
  ],
  "keywords": [
    "IPFS"
  ],
  "license": "MIT",
  "engines": {
    "node": ">=15.0.0"
  },
  "bugs": {
    "url": "https://github.com/libp2p/js-peer-id/issues"
  },
  "homepage": "https://github.com/libp2p/js-peer-id",
  "devDependencies": {
    "aegir": "^36.0.1",
    "util": "^0.12.3"
  },
  "dependencies": {
    "class-is": "^1.1.0",
<<<<<<< HEAD
    "libp2p-crypto": "^0.21.0",
    "minimist": "^1.2.5",
=======
    "libp2p-crypto": "^0.20.0",
>>>>>>> 25f0cd45
    "multiformats": "^9.4.5",
    "protobufjs": "^6.10.2",
    "uint8arrays": "^3.0.0"
  },
  "repository": {
    "type": "git",
    "url": "https://github.com/libp2p/js-peer-id.git"
  },
  "eslintConfig": {
    "extends": "ipfs",
    "ignorePatterns": [
      "proto.d.ts"
    ]
  },
  "contributors": [
    "David Dias <daviddias.p@gmail.com>",
    "Vasco Santos <vasco.santos@moxy.studio>",
    "nginnever <ginneversource@gmail.com>",
    "dignifiedquire <dignifiedquire@gmail.com>",
    "Jacob Heun <jacobheun@gmail.com>",
    "Alex Potsides <alex@achingbrain.net>",
    "Pedro Teixeira <i@pgte.me>",
    "Stephen Whitmore <stephen.whitmore@gmail.com>",
    "Hugo Dias <hugomrdias@gmail.com>",
    "Maciej Krüger <mkg20001@gmail.com>",
    "Robert Kiel <robert.kiel@validitylabs.org>",
    "Nate Foss <npfoss@gmail.com>",
    "acolytec3 <17355484+acolytec3@users.noreply.github.com>",
    "Adam Uhlíř <adam@uhlir.dev>",
    "ᴠɪᴄᴛᴏʀ ʙᴊᴇʟᴋʜᴏʟᴍ <victorbjelkholm@gmail.com>",
    "Arve Knudsen <arve.knudsen@gmail.com>",
    "Carson Farmer <carson.farmer@gmail.com>",
    "Cayman <caymannava@gmail.com>",
    "Christian Paul <info@jaller.de>",
    "Henrique Dias <hacdias@gmail.com>",
    "Marcin Rataj <lidel@lidel.org>",
    "Michael Garvin <gar+gh@danger.computer>",
    "Prashanth Chandra <coolshanth94@gmail.com>",
    "Richard Littauer <richard.littauer@gmail.com>",
    "Richard Schneider <makaretu@gmail.com>",
    "Topper Bowers <topper@quorumcontrol.com>",
    "Vojtech Simetka <vojtech@simetka.cz>",
    "Yahya <ya7yaz@gmail.com>",
    "a1300 <matthias-knopp@gmx.net>"
  ]
}<|MERGE_RESOLUTION|>--- conflicted
+++ resolved
@@ -42,12 +42,7 @@
   },
   "dependencies": {
     "class-is": "^1.1.0",
-<<<<<<< HEAD
     "libp2p-crypto": "^0.21.0",
-    "minimist": "^1.2.5",
-=======
-    "libp2p-crypto": "^0.20.0",
->>>>>>> 25f0cd45
     "multiformats": "^9.4.5",
     "protobufjs": "^6.10.2",
     "uint8arrays": "^3.0.0"
